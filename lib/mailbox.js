'use strict';

const crypto = require('crypto');
const { serialize, unserialize, compareExisting, normalizePath, download } = require('./tools');
const msgpack = require('msgpack5')();
const he = require('he');
const libmime = require('libmime');
const settings = require('./settings');
const { bounceDetect } = require('./bounce-detect');
const { arfDetect } = require('./arf-detect');
const appendList = require('./append-list');
<<<<<<< HEAD
const { mimeHtml } = require('@postalsys/email-text-tools');
const simpleParser = require('mailparser').simpleParser;
=======
const { mimeHtml, extractReply } = require('@postalsys/email-text-tools');
>>>>>>> 833e8ab0

const { getESClient } = require('./document-store');

const {
    MESSAGE_NEW_NOTIFY,
    MAILBOX_DELETED_NOTIFY,
    MESSAGE_DELETED_NOTIFY,
    MESSAGE_UPDATED_NOTIFY,
    MESSAGE_MISSING_NOTIFY,
    MAILBOX_RESET_NOTIFY,
    MAILBOX_NEW_NOTIFY,
    EMAIL_BOUNCE_NOTIFY,
    EMAIL_COMPLAINT_NOTIFY,
    REDIS_PREFIX,
    MAX_INLINE_ATTACHMENT_SIZE
} = require('./consts');

// Do not check for flag updates using full sync more often than this value
const FULL_SYNC_DELAY = 30 * 60 * 1000;

class Mailbox {
    constructor(connection, entry) {
        this.status = false;
        this.connection = connection;
        this.path = entry.path;
        this.listingEntry = entry;
        this.syncDisabled = entry.syncDisabled;

        this.logger = this.connection.mainLogger.child({
            sub: 'mailbox',
            path: this.path
        });

        this.isGmail = connection.isGmail;
        this.isAllMail = this.isGmail && this.listingEntry.specialUse === '\\All';

        this.selected = false;

        this.redisKey = BigInt('0x' + crypto.createHash('sha1').update(normalizePath(this.path)).digest('hex')).toString(36);

        this.runPartialSyncTimer = false;

        this.synced = false;
    }

    getMailboxStatus() {
        if (!this.connection.imapClient) {
            throw new Error('IMAP connection not available');
        }

        let mailboxInfo = this.connection.imapClient.mailbox;

        let status = {
            path: this.path
        };

        status.highestModseq = mailboxInfo.highestModseq ? mailboxInfo.highestModseq : false;
        status.uidValidity = mailboxInfo.uidValidity ? mailboxInfo.uidValidity : false;
        status.uidNext = mailboxInfo.uidNext ? mailboxInfo.uidNext : false;
        status.messages = mailboxInfo.exists ? mailboxInfo.exists : 0;

        return status;
    }

    /**
     * Loads last known mailbox state from Redis
     * @returns {Object} mailbox state
     */
    async getStoredStatus() {
        let data = await this.connection.redis.hgetall(this.getMailboxKey());
        data = data || {};
        return {
            path: data.path || this.path,
            uidValidity: data.uidValidity && !isNaN(data.uidValidity) ? BigInt(data.uidValidity) : false,
            highestModseq: data.highestModseq && !isNaN(data.highestModseq) ? BigInt(data.highestModseq) : false,
            messages: data.messages && !isNaN(data.messages) ? Number(data.messages) : false,
            uidNext: data.uidNext && !isNaN(data.uidNext) ? Number(data.uidNext) : false,
            lastFullSync: data.lastFullSync ? new Date(data.lastFullSync) : false
        };
    }

    /**
     * Updates known mailbox state in Redis
     * @param {Object} data
     */
    async updateStoredStatus(data) {
        if (!data || typeof data !== 'object') {
            return false;
        }

        let list = Object.keys(data)
            .map(key => {
                switch (key) {
                    case 'path':
                    case 'uidValidity':
                    case 'highestModseq':
                    case 'messages':
                    case 'uidNext':
                        return [key, data[key].toString()];

                    case 'lastFullSync':
                        return [key, data[key].toISOString()];
                }
            })
            .filter(entry => entry);

        if (!list.length) {
            return;
        }

        await this.connection.redis.hmset(this.getMailboxKey(), Object.fromEntries(list));
    }

    /**
     * Sets message entry object. Entries are ordered by `uid` property
     * @param {Object} data
     * @param {Number} Sequence number for the added entry
     */
    async entryListSet(data) {
        if (isNaN(data.uid)) {
            return null;
        }

        return await this.connection.redis.zSet(this.getMessagesKey(), Number(data.uid), serialize(data));
    }

    /**
     * Retrieves message entry object for the provided sequence value
     * @param {Number} seq Sequence number
     * @returns {Object|null} Message entry object
     */
    async entryListGet(seq, options) {
        let range = Number(seq);
        options = options || {};
        let command = options.uid ? 'zGetByUidBuffer' : 'zGetBuffer';
        let response = await this.connection.redis[command](this.getMessagesKey(), range);
        if (response) {
            try {
                return {
                    uid: Number(response[0]),
                    entry: unserialize(response[1]),
                    seq: Number(response[2])
                };
            } catch (err) {
                return null;
            }
        }
        return null;
    }

    /**
     * Deletes entry from message list for the provided sequence value or UID
     * @param {Number} seq Sequence number
     * @param {Number} [uid] UID number if seq is not set
     * @returns {Object|null} Message entry object that was deleted
     */
    async entryListExpunge(seq, uid) {
        let response = await this.connection.redis.zExpungeBuffer(this.getMessagesKey(), this.getMailboxKey(), seq || 0, uid || 0);
        if (response) {
            try {
                return unserialize(response[1]);
            } catch (err) {
                return null;
            }
        }
        return null;
    }

    isSelected() {
        return (
            this.selected &&
            this.connection.imapClient &&
            this.connection.imapClient.mailbox &&
            normalizePath(this.connection.imapClient.mailbox.path) === normalizePath(this.path)
        );
    }

    getMessagesKey() {
        return `${REDIS_PREFIX}iam:${this.connection.account}:l:${this.redisKey}`;
    }

    getMailboxKey() {
        return `${REDIS_PREFIX}iam:${this.connection.account}:h:${this.redisKey}`;
    }

    getBounceKey() {
        return `${REDIS_PREFIX}iar:b:${this.connection.account}`;
    }

    getSeenMessagesKey() {
        return `${REDIS_PREFIX}iar:s:${this.connection.account}`;
    }

    getNotificationsKey() {
        return `${REDIS_PREFIX}iam:${this.connection.account}:n:${this.redisKey}`;
    }

    startIdle() {
        if (!this.isSelected() || !this.connection.imapClient || this.connection.imapClient.idling) {
            return;
        }
        this.connection.imapClient.idle().catch(err => {
            this.logger.error({ msg: 'IDLE error', err });
        });
    }

    // clear mailbox records
    async clear(opts) {
        opts = opts || {};

        clearTimeout(this.runPartialSyncTimer);

        await this.connection.redis.del(this.getMailboxKey());
        await this.connection.redis.del(this.getMessagesKey());
        await this.connection.redis.del(this.getNotificationsKey());

        this.connection.mailboxes.delete(normalizePath(this.path));

        this.logger.debug({ msg: 'Deleted mailbox', path: this.listingEntry.path });

        if (!opts.skipNotify) {
            this.connection.notify(this, MAILBOX_DELETED_NOTIFY, {
                path: this.listingEntry.path,
                name: this.listingEntry.name,
                specialUse: this.listingEntry.specialUse || false
            });
        }
    }

    async sync(forceEmpty) {
        if (this.selected || !this.connection.imapClient) {
            // expect current folder to be already synced
            return false;
        }

        let status;
        try {
            status = await this.connection.imapClient.status(this.path, {
                uidNext: true,
                messages: true,
                highestModseq: true,
                uidValidity: true
            });
        } catch (err) {
            if (err.code === 'NotFound') {
                // folder is missing
                await this.connection.getCurrentListing();
                return;
            } else {
                throw err;
            }
        }

        if (!status) {
            // nothing to do here
            return;
        }

        status.highestModseq = status.highestModseq || false;

        if (this.syncDisabled) {
            // only update counters
            await this.updateStoredStatus(status);
            return true;
        }

        let hasQueuedNotifications = await this.connection.redis.exists(this.getNotificationsKey());
        // if we have unprocessed notifications, then do not skip this folder
        if (!hasQueuedNotifications && !forceEmpty) {
            let storedStatus = await this.getStoredStatus();
            if (status.uidValidity === storedStatus.uidValidity) {
                if (
                    status.uidNext === storedStatus.uidNext &&
                    status.messages === storedStatus.messages &&
                    storedStatus.lastFullSync > new Date(Date.now() - FULL_SYNC_DELAY)
                ) {
                    // no reason to sync
                    return true;
                }

                if ((!status.messages && !storedStatus.messages) || (status.highestModseq && status.highestModseq === storedStatus.highestModseq)) {
                    // no reason to sync
                    return true;
                }
            }
        }

        let syncedPromise = new Promise((resolve, reject) => {
            this.synced = resolve;
            this.select(true).catch(err => reject(err));
        });

        await syncedPromise;
    }

    async select(skipIdle) {
        let lock = await this.getMailboxLock();
        // have to release the lock immediatelly, otherwise difficult to process 'exists' / 'expunge' events
        lock.release();

        if (!skipIdle) {
            // do not wait until command finishes before proceeding
            this.startIdle();
        }
    }

    async getMailboxLock() {
        if (!this.connection.imapClient) {
            throw new Error('IMAP connection not available');
        }
        let lock = await this.connection.imapClient.getMailboxLock(this.path, {});
        return lock;
    }

    logEvent(msg, event) {
        const logObj = Object.assign({ msg }, event);
        Object.keys(logObj).forEach(key => {
            if (typeof logObj[key] === 'bigint') {
                logObj[key] = logObj[key].toString();
            }
            if (typeof logObj[key].has === 'function') {
                logObj[key] = Array.from(logObj[key]);
            }
        });
        this.logger.trace(logObj);
    }

    async onExists(event) {
        this.logEvent('Untagged EXISTS', event);

        clearTimeout(this.runPartialSyncTimer);
        this.runPartialSyncTimer = setTimeout(() => {
            this.shouldRunPartialSyncAfterExists()
                .then(shouldRun => {
                    if (shouldRun) {
                        this.logger.trace({ msg: 'Running partial sync' });
                        return this.partialSync();
                    }
                    return false;
                })
                .then(() => this.select())
                .catch(err => this.logger.error({ msg: 'Sync error', err }));
        }, 1000);
    }

    async onExpunge(event) {
        this.logEvent('Untagged EXPUNGE', event);

        let deletedEntry;

        if (event.seq) {
            // * 123 EXPUNGE
            deletedEntry = await this.entryListExpunge(event.seq);
        } else if (event.uid) {
            // * VANISHED 123
            deletedEntry = await this.entryListExpunge(false, event.uid);
        }

        if (deletedEntry) {
            await this.processDeleted(deletedEntry);
            await this.markUpdated();
        }
    }

    async onFlags(event) {
        this.logEvent('Untagged FETCH', event);

        let storedMessage = await this.entryListGet(event.uid || event.seq, { uid: !!event.uid });
        let changes;

        // ignore Recent flag
        event.flags.delete('\\Recent');

        if (!storedMessage) {
            // New! There should not be new messages.
            // What should we do? Currently triggering partial sync.
            return await this.onExists();
        } else if ((changes = compareExisting(storedMessage.entry, event, ['flags']))) {
            let messageData = storedMessage.entry;
            messageData.flags = event.flags;
            let seq = await this.entryListSet(messageData);

            if (seq) {
                await this.processChanges(storedMessage, changes);
            }
        }
    }

    async shouldRunPartialSyncAfterExists() {
        let storedStatus = await this.getStoredStatus();
        let mailboxStatus = this.getMailboxStatus();
        return mailboxStatus.messages !== storedStatus.messages;
    }

    async partialSync(storedStatus) {
        storedStatus = storedStatus || (await this.getStoredStatus());
        let mailboxStatus = this.getMailboxStatus();

        let lock = await this.getMailboxLock();
        try {
            if (!this.connection.imapClient) {
                throw new Error('IMAP connection not available');
            }

            let fields = { uid: true, flags: true, modseq: true, emailId: true, labels: true, internalDate: true };
            let range = '1:*';
            let opts = {
                uid: true
            };

            if (this.connection.imapClient.enabled.has('CONDSTORE') && storedStatus.highestModseq) {
                opts.changedSince = storedStatus.highestModseq;
            } else if (storedStatus.uidNext) {
                range = `${storedStatus.uidNext}:*`;
            }

            if (mailboxStatus.messages) {
                // only fetch messages if there is some
                for await (let messageData of this.connection.imapClient.fetch(range, fields, opts)) {
                    if (!messageData || !messageData.uid) {
                        //TODO: support partial responses
                        this.logger.debug({ msg: 'Partial FETCH response', code: 'partial_fetch', query: { range, fields, opts } });
                        continue;
                    }

                    // ignore Recent flag
                    messageData.flags.delete('\\Recent');

                    let storedMessage = await this.entryListGet(messageData.uid, { uid: true });

                    let changes;
                    if (!storedMessage) {
                        // new!
                        let seq = await this.entryListSet(messageData);
                        if (seq) {
                            await this.connection.redis.zadd(
                                this.getNotificationsKey(),
                                messageData.uid,
                                JSON.stringify({
                                    uid: messageData.uid,
                                    flags: messageData.flags,
                                    internalDate:
                                        (messageData.internalDate &&
                                            typeof messageData.internalDate.toISOString === 'function' &&
                                            messageData.internalDate.toISOString()) ||
                                        null
                                })
                            );
                        }
                    } else if ((changes = compareExisting(storedMessage.entry, messageData))) {
                        let seq = await this.entryListSet(messageData);
                        if (seq) {
                            await this.processChanges(messageData, changes);
                        }
                    }
                }
            }

            await this.updateStoredStatus(this.getMailboxStatus());

            let messageFetchOptions = {};

            let documentStoreEnabled = await settings.get('documentStoreEnabled');

            let notifyText = await settings.get('notifyText');
            if (documentStoreEnabled || notifyText) {
                messageFetchOptions.textType = '*';
                let notifyTextSize = await settings.get('notifyTextSize');

                if (documentStoreEnabled && notifyTextSize) {
                    notifyTextSize = Math.max(notifyTextSize, 1024 * 1024);
                }

                if (notifyTextSize) {
                    messageFetchOptions.maxBytes = notifyTextSize;
                }
            }

            let notifyHeaders = (await settings.get('notifyHeaders')) || [];
            if (documentStoreEnabled || notifyHeaders.length) {
                messageFetchOptions.headers = notifyHeaders.includes('*') || documentStoreEnabled ? true : notifyHeaders.length ? notifyHeaders : false;
            }

            // also request autoresponse headers
            if (messageFetchOptions.headers !== true) {
                let fetchHeaders = new Set(messageFetchOptions.headers || []);

                fetchHeaders.add('x-autoreply');
                fetchHeaders.add('x-autorespond');
                fetchHeaders.add('auto-submitted');
                fetchHeaders.add('precedence');

                fetchHeaders.add('in-reply-to');
                fetchHeaders.add('references');

                fetchHeaders.add('content-type');

                messageFetchOptions.fetchHeaders = Array.from(fetchHeaders);
            }

            // can't process messages before fetch() has finished

            let queuedEntry;
            let hadUpdates = false;
            while ((queuedEntry = await this.connection.redis.zpopmin(this.getNotificationsKey(), 1)) && queuedEntry.length) {
                hadUpdates = true;

                let [messageData, uid] = queuedEntry;
                uid = Number(uid);
                try {
                    messageData = JSON.parse(messageData);
                    if (typeof messageData.internalDate === 'string') {
                        messageData.internalDate = new Date(messageData.internalDate);
                    }
                } catch (err) {
                    continue;
                }

                let canSync = documentStoreEnabled && (!this.connection.syncFrom || messageData.internalDate >= this.connection.syncFrom);

                if (this.connection.notifyFrom && messageData.internalDate < this.connection.notifyFrom && !canSync) {
                    // skip too old messages
                    continue;
                }

                await this.processNew(messageData, messageFetchOptions, canSync);
            }

            if (hadUpdates) {
                await this.markUpdated();
            }
        } finally {
            lock.release();
        }
    }

    async processDeleted(messageData) {
        this.logger.debug({ msg: 'Deleted', uid: messageData.uid });

        //FIXME: does not work as there is no messageId property
        /*
        if (messageData.messageId) {
            try {
                let deleted = await appendList.clear(this.connection.redis, this.getBounceKey(), messageData.messageId);
                if (deleted) {
                    this.logger.error({
                        msg: 'Cleared bounce log for message',
                        id: messageData.id,
                        uid: messageData.uid,
                        messageId: messageData.messageId
                    });
                }
            } catch (err) {
                this.logger.error({
                    msg: 'Failed to clear bounce log',
                    id: messageData.id,
                    uid: messageData.uid,
                    messageId: messageData.messageId,
                    err
                });
            }
        }
        */

        let packedUid = await this.connection.packUid(this, messageData.uid);
        await this.connection.notify(this, MESSAGE_DELETED_NOTIFY, {
            id: packedUid,
            uid: messageData.uid
        });

        try {
            // no point in notifying about a new message if the entry ws already deleted
            await this.connection.redis.zremrangebyscore(this.getNotificationsKey(), messageData.uid, messageData.uid);
        } catch (err) {
            this.logger.error({ msg: 'Failed removing deleted message from notifications set', uid: messageData.uid, err });
        }
    }

    async processNew(messageData, options, canSync) {
        this.logger.debug({ msg: 'New message', uid: messageData.uid, flags: Array.from(messageData.flags) });

        options.skipLock = true;

        let requestedHeaders = options.headers;
        if (options.fetchHeaders) {
            options.headers = options.fetchHeaders;
        } else {
            options.headers = 'headers' in options ? options.headers : false;
        }

        let messageInfo;

        let missingDelay = 0;
        let missingRetries = 0;
        let maxRetries = 3;

        while (!messageInfo) {
            messageInfo = await this.getMessage(messageData, options);
            if (!messageInfo) {
                // NB! could be a replication lag with specific servers, so retry a few times
                if (missingRetries < maxRetries) {
                    let delay = Math.round(1000 * Math.pow(1.7, missingRetries));

                    this.logger.debug({ msg: 'Missing message', status: 'not found', uid: messageData.uid, missingRetries, missingDelay, nextRetry: delay });
                    await new Promise(r => setTimeout(r, delay));

                    missingRetries++;
                    missingDelay += delay;
                } else {
                    this.logger.debug({ msg: 'Missing message', status: 'not found', uid: messageData.uid, missingRetries, missingDelay, nextRetry: null });
                    break;
                }
            }
        }

        if (!messageInfo) {
            let packedUid = await this.connection.packUid(this, messageData.uid);
            await this.connection.notify(this, MESSAGE_MISSING_NOTIFY, {
                id: packedUid,
                uid: messageData.uid,
                missingRetries,
                missingDelay
            });
            return;
        }

        if (missingRetries) {
            messageInfo.missingDelay = missingDelay;
            messageInfo.missingRetries = missingRetries;

            this.logger.debug({ msg: 'Missing message', status: 'found', uid: messageData.uid, missingRetries, missingDelay });
        }

        // we might have fetched more headers than was asked for, so filter out all the unneeded ones
        if (options.headers && Array.isArray(requestedHeaders)) {
            let filteredHeaders = {};
            for (let key of Object.keys(messageInfo.headers)) {
                if (requestedHeaders.includes(key)) {
                    filteredHeaders[key] = messageInfo.headers[key];
                }
            }
            messageInfo.headers = filteredHeaders;
        } else if (options.headers && requestedHeaders === false) {
            delete messageInfo.headers;
        }

        let date = new Date(messageInfo.date);
        if (this.connection.notifyFrom && date < this.connection.notifyFrom && !canSync) {
            // skip too old messages
            return;
        }

        let bounceNotifyInfo;
        let complaintNotifyInfo;
        let content;
        let dsnResponse;

        if (this.mightBeAComplaint(messageInfo)) {
            try {
                for (let attachment of messageInfo.attachments) {
                    if (!['message/feedback-report', 'message/rfc822-headers', 'message/rfc822'].includes(attachment.contentType)) {
                        continue;
                    }

                    let buf = Buffer.from(attachment.id, 'base64url');
                    let part = buf.subarray(8).toString();

                    let { content: sourceStream } = await this.connection.imapClient.download(messageInfo.uid, part, {
                        uid: true,
                        // headers should fit into 1MB, don't need all contents
                        maxBytes: 1 * 1024 * 1024,
                        chunkSize: options.chunkSize
                    });

                    if (sourceStream) {
                        Object.defineProperty(attachment, 'content', {
                            value: (await download(sourceStream)).toString(),
                            enumerable: false
                        });
                    }
                }

                const report = await arfDetect(messageInfo);

                if (report && report.arf && report.arf['original-rcpt-to'] && report.arf['original-rcpt-to'].length) {
                    // can send report
                    let complaint = {};
                    for (let subKey of ['arf', 'headers']) {
                        for (let key of Object.keys(report[subKey])) {
                            if (!complaint[subKey]) {
                                complaint[subKey] = {};
                            }
                            complaint[subKey][key.replace(/-(.)/g, (o, c) => c.toUpperCase())] = report[subKey][key];
                        }
                    }

                    complaintNotifyInfo = Object.assign({ complaintMessage: messageInfo.id }, complaint);

                    messageInfo.isComplaint = true;

                    if (complaint.headers && complaint.headers.messageId) {
                        messageInfo.relatedMessageId = complaint.headers.messageId;
                    }
                }
            } catch (err) {
                this.logger.error({
                    msg: 'Failed to process ARF',
                    id: messageInfo.id,
                    uid: messageInfo.uid,
                    messageId: messageInfo.messageId,
                    err
                });
            }
        }

        if (this.mightBeDSNResponse(messageInfo)) {
            try {
                let { content: sourceStream } = await this.connection.imapClient.download(messageInfo.uid, false, {
                    uid: true,
                    // future feature
                    chunkSize: options.chunkSize
                });

                let parsed = await simpleParser(sourceStream, { keepDeliveryStatus: true });
                if (parsed) {
                    content = { parsed };

                    let deliveryStatus = parsed.attachments.find(attachment => attachment.contentType === 'message/delivery-status');
                    if (deliveryStatus) {
                        let deliveryEntries = libmime.decodeHeaders((deliveryStatus.content || '').toString().trim());
                        let structured = {};
                        for (let key of Object.keys(deliveryEntries)) {
                            if (!key) {
                                continue;
                            }
                            let displayKey = key.replace(/-(.)/g, (m, c) => c.toUpperCase());
                            let value = deliveryEntries[key].at(-1);
                            if (typeof value === 'string') {
                                let m = value.match(/^([^\s;]+);/);
                                if (m) {
                                    value = {
                                        label: m[1],
                                        value: value.substring(m[0].length).trim()
                                    };
                                } else {
                                    switch (key) {
                                        case 'arrival-date': {
                                            value.trim();
                                            let date = new Date(value);
                                            if (date.toString() !== 'Invalid Date') {
                                                value = date.toISOString();
                                            }
                                            structured[displayKey] = value;
                                            break;
                                        }
                                        default:
                                            structured[displayKey] = value.trim();
                                    }
                                }
                            } else {
                                // ???
                                structured[displayKey] = value;
                            }
                        }

                        if (/^delivered|^delayed/i.test(structured.action)) {
                            this.logger.debug({
                                msg: 'Detected delivery report',
                                id: messageInfo.id,
                                uid: messageInfo.uid,
                                messageId: messageInfo.messageId,
                                report: structured
                            });

                            messageInfo.deliveryReport = structured;
                        }
                    }
                }
            } catch (err) {
                this.logger.error({
                    msg: 'Failed to process DSN',
                    id: messageInfo.id,
                    uid: messageInfo.uid,
                    messageId: messageInfo.messageId,
                    err
                });
            }
        }

        // Check if this could be a bounce
        if (this.mightBeABounce(messageInfo)) {
            // parse for bounce
            try {
                if (!content) {
                    let result = await this.connection.imapClient.download(messageInfo.uid, false, {
                        uid: true,
                        // future feature
                        chunkSize: options.chunkSize
                    });
                    content = result.content;
                }

                if (content) {
                    let bounce = await bounceDetect(content);

                    let stored = 0;
                    if (bounce.action && bounce.recipient && bounce.messageId) {
                        let storedBounce = {
                            i: messageInfo.id,
                            r: bounce.recipient,
                            t: Date.now(),
                            a: bounce.action
                        };

                        if (bounce.response && bounce.response.message) {
                            storedBounce.m = bounce.response.message;
                        }

                        if (bounce.response && bounce.response.status) {
                            storedBounce.s = bounce.response.status;
                        }

                        // Store bounce info
                        stored = await appendList.append(this.connection.redis, this.getBounceKey(), bounce.messageId, storedBounce);

                        bounceNotifyInfo = Object.assign({ bounceMessage: messageInfo.id }, bounce);

                        messageInfo.isBounce = true;
                        messageInfo.relatedMessageId = bounce.messageId;
                    }

                    this.logger.debug({
                        msg: 'Detected bounce message',
                        id: messageInfo.id,
                        uid: messageInfo.uid,
                        messageId: messageInfo.messageId,
                        bounce,
                        stored
                    });
                }
            } catch (err) {
                this.logger.error({
                    msg: 'Failed to process potential bounce',
                    id: messageInfo.id,
                    uid: messageInfo.uid,
                    messageId: messageInfo.messageId,
                    err
                });
            }
        }

        // resolve inbox tab if needed
        if (
            this.connection.imapClient.capabilities.has('X-GM-EXT-1') &&
            this.isAllMail &&
            messageInfo.labels &&
            messageInfo.labels.includes('\\Inbox') &&
            (await settings.get('resolveGmailCategories'))
        ) {
            this.logger.trace({
                msg: 'Resolving category for incoming email',
                uid: messageData.uid,
                id: messageInfo.id
            });

            for (let category of ['primary', 'social', 'promotions', 'updates', 'forums', 'reservations', 'purchases']) {
                try {
                    let results = await this.connection.imapClient.search(
                        {
                            uid: messageInfo.uid,
                            gmraw: `category:${category}`
                        },
                        { uid: true }
                    );
                    if (results && results.includes(messageInfo.uid)) {
                        messageInfo.category = category;
                        this.logger.debug({
                            msg: 'Resolved category for incoming email',
                            category,
                            uid: messageData.uid,
                            id: messageInfo.id
                        });
                        break;
                    }
                } catch (err) {
                    this.logger.error({ msg: 'Failed to resolve category for message', err, category, uid: messageData.uid, id: messageInfo.id });
                    break;
                }
            }
        }

        if (messageInfo.attachments && messageInfo.attachments.length && messageInfo.text && messageInfo.text.html) {
            // fetch inline attachments
            for (let attachment of messageInfo.attachments) {
                if (attachment.encodedSize && attachment.encodedSize > MAX_INLINE_ATTACHMENT_SIZE) {
                    // skip large attachments
                    continue;
                }

                if (attachment.contentId && messageInfo.text.html.indexOf(`cid:${attachment.contentId.replace(/^<|>$/g, '')}`) >= 0) {
                    try {
                        let buf = Buffer.from(attachment.id, 'base64url');
                        let part = buf.subarray(8).toString();

                        let { content: downloadStream } = await this.connection.imapClient.download(messageInfo.uid, part, {
                            uid: true,
                            chunkSize: options.chunkSize
                        });

                        if (downloadStream) {
                            attachment.content = (await download(downloadStream)).toString('base64');
                        }
                    } catch (err) {
                        this.logger.error({ msg: 'Failed to load attachment content', attachment, err });
                    }
                }
            }
        }

        // check if we have seen this message before or not (approximate estimation, not 100% exact)
        messageInfo.seemsLikeNew =
            this.listingEntry.specialUse !== '\\Sent' &&
            !(messageInfo.labels && messageInfo.labels.includes('\\Sent')) &&
            !!(await this.connection.redis.pfadd(this.getSeenMessagesKey(), messageInfo.emailId || messageInfo.messageId));

        for (let specialUseTag of ['\\Junk', '\\Sent', '\\Trash', '\\Inbox']) {
            if (this.listingEntry.specialUse === specialUseTag || (messageInfo.labels && messageInfo.labels.includes(specialUseTag))) {
                messageInfo.messageSpecialUse = specialUseTag;
                break;
            }
        }

        if (messageInfo.messageSpecialUse === '\\Inbox' && messageInfo.inReplyTo && messageInfo.text && (messageInfo.text.plain || messageInfo.text.html)) {
            // seems like a reply
            let extractReplyText = await settings.get('extractReplyText');
            if (extractReplyText) {
                let openAiAPIKey = await settings.get('openAiAPIKey');
                if (openAiAPIKey) {
                    try {
                        messageInfo.replyText = await extractReply(
                            {
                                text: messageInfo.text.plain,
                                html: messageInfo.text.html
                            },
                            openAiAPIKey
                        );
                        if (messageInfo.replyText) {
                            this.logger.trace({ msg: 'Fetched reply text from OpenAI', replyText: messageInfo.replyText });
                        }
                    } catch (err) {
                        this.logger.error({ msg: 'Failed to fetch reply text from OpenAI', err });
                    }
                }
            }
        }

        console.log('MESSAGE INFO', this.listingEntry.specialUse, messageInfo.labels, JSON.stringify(messageInfo));

        await this.connection.notify(this, MESSAGE_NEW_NOTIFY, messageInfo, {
            skipWebhook: this.connection.notifyFrom && date < this.connection.notifyFrom,
            canSync
        });

        if (bounceNotifyInfo) {
            let { index, client } = await getESClient(this.logger);
            if (client) {
                // find the originating message this bounce applies for
                let searchResult = await client.search({
                    index,
                    size: 20,
                    from: 0,
                    query: {
                        bool: {
                            must: [
                                {
                                    term: {
                                        account: this.connection.account
                                    }
                                },
                                {
                                    term: {
                                        messageId: bounceNotifyInfo.messageId
                                    }
                                }
                            ]
                        }
                    },
                    sort: { uid: 'desc' },
                    _source_excludes: 'headers,text'
                });

                if (searchResult && searchResult.hits && searchResult.hits.hits && searchResult.hits.hits.length) {
                    let message = searchResult.hits.hits
                        .sort((a, b) => {
                            if (a._source.specialUse === '\\Sent') {
                                return -1;
                            }
                            if (b._source.specialUse === '\\Sent') {
                                return 1;
                            }
                            return new Date(a._source.date || a._source.created) - new Date(b._source.date || b._source.created);
                        })
                        .shift()._source;
                    bounceNotifyInfo = Object.assign({ id: message.id }, bounceNotifyInfo);
                }
            }

            // send bounce notification _after_ bounce email notification
            await this.connection.notify(false, EMAIL_BOUNCE_NOTIFY, bounceNotifyInfo, {
                skipWebhook: this.connection.notifyFrom && date < this.connection.notifyFrom
            });
        }

        if (complaintNotifyInfo) {
            // send complaint notification _after_ complaint email notification
            await this.connection.notify(false, EMAIL_COMPLAINT_NOTIFY, complaintNotifyInfo, {
                skipWebhook: this.connection.notifyFrom && date < this.connection.notifyFrom
            });
        }
    }

    async getMessageInfo(messageData, extended) {
        if (!messageData) {
            return false;
        }

        let packedUid = await this.connection.packUid(this, messageData.uid);
        let { attachments, textId, encodedTextSize } = this.getAttachmentList(packedUid, messageData.bodyStructure);

        let envelope = messageData.envelope || {};

        let date =
            envelope.date && typeof envelope.date.toISOString === 'function' && envelope.date.toString() !== 'Invalid Date'
                ? envelope.date
                : messageData.internalDate;

        let isDraft = false;
        if (messageData.flags && messageData.flags.has('\\Draft')) {
            isDraft = true;
        }

        // do not expose the \Recent flag as it is session specific
        if (messageData.flags && messageData.flags.has('\\Recent')) {
            messageData.flags.delete('\\Recent');
        }

        if (messageData.labels && messageData.labels.has('\\Draft')) {
            isDraft = true;
        }

        let result = {
            id: packedUid,
            uid: messageData.uid,

            path: (extended && this.path && normalizePath(this.path)) || undefined,

            emailId: messageData.emailId || undefined,
            threadId: messageData.threadId || undefined,

            date: (date && typeof date.toISOString === 'function' && date.toISOString()) || undefined,

            flags: messageData.flags ? Array.from(messageData.flags) : undefined,
            labels: messageData.labels ? Array.from(messageData.labels) : undefined,

            unseen: messageData.flags && !messageData.flags.has('\\Seen') ? true : undefined,
            flagged: messageData.flags && messageData.flags.has('\\Flagged') ? true : undefined,
            answered: messageData.flags && messageData.flags.has('\\Answered') ? true : undefined,

            draft: isDraft ? true : undefined,

            size: messageData.size || undefined,
            subject: envelope.subject || undefined,
            from: envelope.from && envelope.from[0] ? envelope.from[0] : undefined,

            replyTo: envelope.replyTo && envelope.replyTo.length ? envelope.replyTo : undefined,
            sender: extended && envelope.sender && envelope.sender[0] ? envelope.sender[0] : undefined,

            to: envelope.to && envelope.to.length ? envelope.to : undefined,
            cc: envelope.cc && envelope.cc.length ? envelope.cc : undefined,

            bcc: extended && envelope.bcc && envelope.bcc.length ? envelope.bcc : undefined,

            attachments: attachments && attachments.length ? attachments : undefined,
            messageId: (envelope.messageId && envelope.messageId.toString().trim()) || undefined,
            inReplyTo: envelope.inReplyTo || undefined,

            headers: (extended && messageData.headers && libmime.decodeHeaders(messageData.headers.toString().trim())) || undefined,
            text: textId
                ? {
                      id: textId,
                      encodedSize: encodedTextSize
                  }
                : undefined
        };

        Object.keys(result).forEach(key => {
            if (typeof result[key] === 'undefined') {
                delete result[key];
            }
        });

        if (result.headers && this.isAutoreply(result)) {
            result.isAutoReply = true;
        }

        // is there a related bounce as well?
        try {
            if (result.messageId) {
                let bounces = await appendList.list(this.connection.redis, this.getBounceKey(), result.messageId);
                if (bounces && bounces.length) {
                    result.bounces = bounces.map(row => {
                        let bounce = {
                            message: row.i,
                            recipient: row.r,
                            action: row.a
                        };
                        if (row.m || row.s) {
                            bounce.response = {};
                        }
                        if (row.m) {
                            bounce.response.message = row.m;
                        }
                        if (row.s) {
                            bounce.response.status = row.s;
                        }
                        bounce.date = new Date(row.t).toISOString();
                        return bounce;
                    });
                }
            }
        } catch (E) {
            this.logger.error({
                msg: 'Failed to fetch bounces',
                id: messageData.id,
                uid: messageData.uid,
                messageId: messageData.messageId,
                err: E
            });
        }

        return result;
    }

    getAttachmentList(packedUid, bodyStructure) {
        let attachments = [];
        let textParts = [[], [], []];
        if (!bodyStructure) {
            return attachments;
        }

        let idBuf = Buffer.from(packedUid, 'base64url');

        let encodedTextSize = {};

        let walk = (node, isRelated) => {
            if (node.type === 'multipart/related') {
                isRelated = true;
            }

            if (!/^multipart\//.test(node.type)) {
                if (node.disposition === 'attachment' || !/^text\/(plain|html)/.test(node.type)) {
                    attachments.push({
                        // append body part nr to message id
                        id: Buffer.concat([idBuf, Buffer.from(node.part || '1')]).toString('base64url'),
                        contentType: node.type,
                        encodedSize: node.size,
                        filename: (node.dispositionParameters && node.dispositionParameters.filename) || (node.parameters && node.parameters.name) || false,
                        embedded: isRelated,
                        inline: node.disposition === 'inline' || (!node.disposition && isRelated),
                        contentId: node.id
                    });
                } else if ((!node.disposition || node.disposition === 'inline') && /^text\/(plain|html)/.test(node.type)) {
                    let type = node.type.substr(5);
                    if (!encodedTextSize[type]) {
                        encodedTextSize[type] = 0;
                    }
                    encodedTextSize[type] += node.size;
                    switch (type) {
                        case 'plain':
                            textParts[0].push(node.part || '1');
                            break;
                        case 'html':
                            textParts[1].push(node.part || '1');
                            break;
                        default:
                            textParts[2].push(node.part || '1');
                            break;
                    }
                }
            }

            if (node.childNodes) {
                node.childNodes.forEach(childNode => walk(childNode, isRelated));
            }
        };

        walk(bodyStructure, false);

        return {
            attachments,
            textId: Buffer.concat([idBuf, msgpack.encode(textParts)]).toString('base64url'),
            encodedTextSize
        };
    }

    async processChanges(messageData, changes) {
        let packedUid = await this.connection.packUid(this, messageData.uid);
        await this.connection.notify(this, MESSAGE_UPDATED_NOTIFY, {
            id: packedUid,
            uid: messageData.uid,
            changes
        });
        await this.markUpdated();
    }

    async fullSync() {
        let range = '1:*';
        let fields = { uid: true, flags: true, modseq: true, emailId: true, labels: true, internalDate: true };
        let opts = {};

        let lock = await this.getMailboxLock();
        try {
            let mailboxStatus = this.getMailboxStatus();

            // full sync
            let seqMax = 0;
            let changes;

            if (mailboxStatus.messages) {
                // only fetch messages if there is some

                for await (let messageData of this.connection.imapClient.fetch(range, fields, opts)) {
                    if (!messageData) {
                        this.logger.debug({ msg: 'Empty FETCH response', code: 'empty_fetch', query: { range, fields, opts } });
                        continue;
                    }

                    if (!messageData.uid || (fields.flags && !messageData.flags)) {
                        // TODO: support partial responses
                        // For now, without UID or FLAGS there's nothing to do
                        this.logger.debug({
                            msg: 'Partial FETCH response',
                            code: 'partial_fetch',
                            query: { range, fields, opts },
                            responseKeys: Object.keys(messageData)
                        });
                        continue;
                    }

                    if (fields.internalDate && !messageData.internalDate) {
                        this.logger.debug({
                            msg: 'Missing INTERNALDATE',
                            code: 'fetch_date_missing',
                            query: { range, fields, opts },
                            responseKeys: Object.keys(messageData)
                        });
                    }

                    // ignore Recent flag
                    messageData.flags.delete('\\Recent');

                    if (messageData.seq > seqMax) {
                        seqMax = messageData.seq;
                    }

                    let storedMessage = await this.entryListGet(messageData.uid, { uid: true });
                    if (!storedMessage) {
                        // new!
                        let seq = await this.entryListSet(messageData);
                        if (seq) {
                            await this.connection.redis.zadd(
                                this.getNotificationsKey(),
                                messageData.uid,
                                JSON.stringify({
                                    uid: messageData.uid,
                                    flags: messageData.flags,
                                    internalDate:
                                        (messageData.internalDate &&
                                            typeof messageData.internalDate.toISOString === 'function' &&
                                            messageData.internalDate.toISOString()) ||
                                        null
                                })
                            );
                        }
                    } else {
                        let diff = storedMessage.seq - messageData.seq;
                        for (let i = diff - 1; i >= 0; i--) {
                            let seq = messageData.seq + i;
                            let deletedEntry = await this.entryListExpunge(seq);
                            if (deletedEntry) {
                                await this.processDeleted(deletedEntry);
                            }
                        }

                        if ((changes = compareExisting(storedMessage.entry, messageData))) {
                            let seq = await this.entryListSet(messageData);
                            if (seq) {
                                await this.processChanges(messageData, changes);
                            }
                        }
                    }
                }
            }

            // delete unlisted messages
            let storedMaxSeq = await this.connection.redis.zcard(this.getMessagesKey());
            let diff = storedMaxSeq - seqMax;
            for (let i = diff - 1; i >= 0; i--) {
                let seq = seqMax + i + 1;
                let deletedEntry = await this.entryListExpunge(seq);
                if (deletedEntry) {
                    await this.processDeleted(deletedEntry);
                }
            }

            let status = this.getMailboxStatus();
            status.lastFullSync = new Date();
            await this.updateStoredStatus(status);

            let messageFetchOptions = {};

            let documentStoreEnabled = await settings.get('documentStoreEnabled');

            let notifyText = await settings.get('notifyText');
            if (documentStoreEnabled || notifyText) {
                messageFetchOptions.textType = '*';
                let notifyTextSize = await settings.get('notifyTextSize');

                if (documentStoreEnabled && notifyTextSize) {
                    notifyTextSize = Math.max(notifyTextSize, 1024 * 1024);
                }

                if (notifyTextSize) {
                    messageFetchOptions.maxBytes = notifyTextSize;
                }
            }

            let notifyHeaders = (await settings.get('notifyHeaders')) || [];
            if (documentStoreEnabled || notifyHeaders.length) {
                messageFetchOptions.headers = notifyHeaders.includes('*') || documentStoreEnabled ? true : notifyHeaders.length ? notifyHeaders : false;
            }

            // also request autoresponse headers
            if (messageFetchOptions.headers !== true) {
                let fetchHeaders = new Set(messageFetchOptions.headers || []);

                fetchHeaders.add('x-autoreply');
                fetchHeaders.add('x-autorespond');
                fetchHeaders.add('auto-submitted');
                fetchHeaders.add('precedence');

                fetchHeaders.add('in-reply-to');
                fetchHeaders.add('references');

                fetchHeaders.add('content-type');

                messageFetchOptions.fetchHeaders = Array.from(fetchHeaders);
            }

            // have to call after fetch is finished

            let queuedEntry;
            let hadUpdates = false;
            while ((queuedEntry = await this.connection.redis.zpopmin(this.getNotificationsKey(), 1)) && queuedEntry.length) {
                hadUpdates = true;

                let [messageData, uid] = queuedEntry;
                uid = Number(uid);
                try {
                    messageData = JSON.parse(messageData);
                    if (typeof messageData.internalDate === 'string') {
                        messageData.internalDate = new Date(messageData.internalDate);
                    }
                } catch (err) {
                    continue;
                }

                let canSync = documentStoreEnabled && (!this.connection.syncFrom || messageData.internalDate >= this.connection.syncFrom);

                if (this.connection.notifyFrom && messageData.internalDate < this.connection.notifyFrom && !canSync) {
                    // skip too old messages
                    continue;
                }

                await this.processNew(messageData, messageFetchOptions, canSync);
            }

            if (hadUpdates) {
                await this.markUpdated();
            }
        } finally {
            lock.release();
        }
    }

    async onOpen() {
        clearTimeout(this.runPartialSyncTimer);
        this.selected = true;

        let mailboxStatus = this.getMailboxStatus();

        try {
            let storedStatus = await this.getStoredStatus();

            let hasQueuedNotifications = await this.connection.redis.exists(this.getNotificationsKey());
            if (hasQueuedNotifications) {
                return await this.fullSync();
            }

            if (storedStatus.uidValidity && storedStatus.uidValidity !== mailboxStatus.uidValidity) {
                // UIDVALIDITY has changed, full sync is required!
                // delete mailbox status
                let result = await this.connection.redis.multi().zcard(this.getMessagesKey()).del(this.getMessagesKey()).del(this.getMailboxKey()).exec();

                let deletedMessages = (result[0] && Number(result[0][1])) || 0;
                this.logger.info({
                    msg: 'UIDVALIDITY change',
                    deleted: deletedMessages,
                    prevUidValidity: storedStatus.uidValidity && storedStatus.uidValidity.toString(),
                    uidValidity: mailboxStatus.uidValidity && mailboxStatus.uidValidity.toString()
                });

                this.logger.debug({ msg: 'Mailbox reset', path: this.listingEntry.path });
                await this.connection.notify(this, MAILBOX_RESET_NOTIFY, {
                    path: this.listingEntry.path,
                    name: this.listingEntry.name,
                    specialUse: this.listingEntry.specialUse || false,
                    uidValidity: mailboxStatus.uidValidity && mailboxStatus.uidValidity.toString(),
                    prevUidValidity: storedStatus.uidValidity && storedStatus.uidValidity.toString()
                });

                // do not advertise messages as new
                this.listingEntry.isNew = true;

                // generates blank stored status as the Redis key was deleted
                storedStatus = await this.getStoredStatus();
            }

            if (storedStatus.highestModseq && storedStatus.highestModseq === mailboxStatus.highestModseq) {
                return false;
            }

            if (storedStatus.messages === 0 && mailboxStatus.messages === 0) {
                return false;
            }

            if (
                this.connection.imapClient.enabled.has('CONDSTORE') &&
                storedStatus.highestModseq < mailboxStatus.highestModseq &&
                storedStatus.messages <= mailboxStatus.messages &&
                mailboxStatus.uidNext - storedStatus.uidNext === mailboxStatus.messages - storedStatus.messages
            ) {
                // search for flag changes and new messages
                return await this.partialSync(storedStatus);
            }

            if (
                storedStatus.messages < mailboxStatus.messages &&
                mailboxStatus.uidNext - storedStatus.uidNext === mailboxStatus.messages - storedStatus.messages
            ) {
                // seem to have new messages only
                return await this.partialSync(storedStatus);
            }

            if (
                storedStatus.messages === mailboxStatus.messages &&
                storedStatus.uidNext === mailboxStatus.uidNext &&
                storedStatus.lastFullSync &&
                storedStatus.lastFullSync >= new Date(Date.now() - FULL_SYNC_DELAY)
            ) {
                // too soon from last full sync, message count seems the same
                return false;
            }

            // Perform full sync. Only way of getting flag changes from non-CONDSTORE servers
            return await this.fullSync();
        } catch (err) {
            if (err.mailboxMissing) {
                // this mailbox is missing, refresh listing
                try {
                    await this.connection.getCurrentListing();
                } catch (E) {
                    this.logger.error({ msg: 'Missing mailbox', err, E });
                }
            }
            throw err;
        } finally {
            if (this.listingEntry.isNew) {
                // fully synced, so not new anymore
                this.listingEntry.isNew = false;
                this.logger.debug({ msg: 'New mailbox', path: this.listingEntry.path });
                this.connection.notify(this, MAILBOX_NEW_NOTIFY, {
                    path: this.listingEntry.path,
                    name: this.listingEntry.name,
                    specialUse: this.listingEntry.specialUse || false,
                    uidValidity: mailboxStatus.uidValidity.toString()
                });
            }

            if (this.synced) {
                this.synced();
            } else {
                await this.select();
            }
        }
    }

    async onClose() {
        clearTimeout(this.runPartialSyncTimer);
        this.selected = false;
    }

    // User methods
    // Call `clearTimeout(this.connection.completedTimer);` after locking mailbox
    // Call this.onTaskCompleted() after selected mailbox is processed and lock is released

    async getText(message, textParts, options) {
        options = options || {};
        let result = {};

        let maxBytes = options.maxBytes || Infinity;
        let reqMaxBytes = options.maxBytes && !isNaN(options.maxBytes) ? Number(options.maxBytes) + 4 : maxBytes;

        let hasMore = false;

        let lock;
        if (!options.skipLock) {
            lock = await this.getMailboxLock();
            clearTimeout(this.connection.completedTimer);
        }

        try {
            for (let part of textParts) {
                let { meta, content } = await this.connection.imapClient.download(message.uid, part, {
                    uid: true,
                    // make sure we request enough bytes so we would have complete utf-8 codepoints
                    maxBytes: reqMaxBytes,
                    // future feature
                    chunkSize: options.chunkSize
                });

                if (!content) {
                    continue;
                }
                let text = await download(content);
                text = text.toString().replace(/\r?\n/g, '\n');

                let typeKey = (meta.contentType && meta.contentType.split('/')[1]) || 'plain';
                if (!result[typeKey]) {
                    result[typeKey] = [];
                }

                let typeSize = result[typeKey].reduce((sum, entry) => sum + entry.length, 0);
                if (typeSize >= maxBytes) {
                    hasMore = true;
                    continue;
                }
                if (typeSize + text.length > maxBytes) {
                    text = text.substr(0, maxBytes - typeSize);
                    hasMore = true;
                }
                result[typeKey].push(text);
            }
        } finally {
            if (lock) {
                lock.release();
            }
        }

        Object.keys(result).forEach(key => {
            result[key] = result[key].join('\n');
        });

        result.hasMore = hasMore;

        if (!options.skipLock) {
            this.connection.onTaskCompleted();
        }

        return result;
    }

    async getAttachment(message, part, options) {
        options = options || {};
        let lock = await this.getMailboxLock();
        clearTimeout(this.connection.completedTimer);

        let streaming = false;
        let released = false;
        try {
            let { meta, content } = await this.connection.imapClient.download(message.uid, part, {
                uid: true,
                maxBytes: options.maxBytes,
                // future feature
                chunkSize: options.chunkSize
            });

            if (!meta) {
                return false;
            }

            content.headers = {
                'content-type': meta.contentType || 'application/octet-stream',
                'content-disposition': 'attachment' + (meta.filename ? `; filename=${he.encode(meta.filename)}` : '')
            };

            content.contentType = meta.contentType;
            content.filename = meta.filename;
            content.disposition = meta.disposition;
            streaming = true;

            content.once('end', () => {
                if (!released) {
                    released = true;
                    lock.release();
                }
            });

            content.once('error', () => {
                if (!released) {
                    released = true;
                    lock.release();
                    this.connection.onTaskCompleted();
                }
            });

            return content;
        } finally {
            if (!streaming) {
                lock.release();
                this.connection.onTaskCompleted();
            }
        }
    }

    async getMessage(message, options) {
        options = options || {};
        let messageInfo;

        try {
            let lock;
            if (!options.skipLock) {
                lock = await this.getMailboxLock();
                clearTimeout(this.connection.completedTimer);
            }

            try {
                let fields = options.fields || {
                    uid: true,
                    flags: true,
                    size: true,
                    bodyStructure: true,
                    envelope: true,
                    internalDate: true,
                    headers: 'headers' in options ? options.headers : true,
                    emailId: true,
                    threadId: true,
                    labels: true
                };

                let messageData = await this.connection.imapClient.fetchOne(message.uid, fields, { uid: true });
                if (!messageData || !messageData.uid) {
                    //TODO: support partial responses
                    this.logger.debug({ msg: 'Partial FETCH response', code: 'partial_fetch', query: { range: message.uid, fields, opts: { uid: true } } });
                    return false;
                }

                messageInfo = await this.getMessageInfo(messageData, true);
            } finally {
                if (lock) {
                    lock.release();
                }
            }

            if (!messageInfo) {
                return false;
            }

            // merge decoded text content with message data (if requested)
            if (options.textType && messageInfo.text && messageInfo.text.id) {
                let { textParts } = await this.connection.getMessageTextPaths(messageInfo.text.id);
                if (textParts && textParts.length) {
                    switch (options.textType) {
                        case 'plain':
                            textParts = textParts[0];
                            break;
                        case 'html':
                            textParts = textParts[1];
                            break;
                        default:
                            textParts = textParts.flatMap(entry => entry);
                            break;
                    }

                    if (textParts && textParts.length) {
                        let textContent = await this.getText(message, textParts, options);
                        if (options.textType && options.textType !== '*') {
                            textContent = {
                                [options.textType]: textContent[options.textType] || '',
                                hasMore: textContent.hasMore
                            };
                        }
                        messageInfo.text = Object.assign(messageInfo.text, textContent);
                    }
                }
            }

            if (options.embedAttachedImages && messageInfo.text && messageInfo.text.html && messageInfo.attachments) {
                let attachmentList = new Map();
                let partList = [];

                for (let attachment of messageInfo.attachments) {
                    let contentId = attachment.contentId && attachment.contentId.replace(/^<|>$/g, '');
                    if (contentId && messageInfo.text.html.indexOf(contentId) >= 0) {
                        attachmentList.set(contentId, { attachment, content: null });

                        let buf = Buffer.from(attachment.id, 'base64url');
                        let part = buf.subarray(8).toString();

                        Object.defineProperty(attachment, 'part', {
                            value: part,
                            enumerable: false
                        });

                        if (!partList.includes(part)) {
                            partList.push(part);
                        }
                    }
                }

                if (partList.length) {
                    try {
                        let contentParts = await this.connection.imapClient.downloadMany(messageInfo.uid, partList, {
                            uid: true
                        });

                        if (contentParts) {
                            for (let { attachment } of attachmentList.values()) {
                                if (attachment.part && contentParts[attachment.part] && contentParts[attachment.part].content) {
                                    Object.defineProperty(attachment, 'content', {
                                        value: contentParts[attachment.part].content,
                                        enumerable: false
                                    });
                                }
                            }

                            messageInfo.text.html = messageInfo.text.html.replace(/\bcid:([^"'\s>]+)/g, (fullMatch, cidMatch) => {
                                if (attachmentList.has(cidMatch)) {
                                    let { attachment } = attachmentList.get(cidMatch);
                                    if (attachment.content) {
                                        return `data:${attachment.contentType || 'application/octet-stream'};base64,${attachment.content.toString('base64')}`;
                                    }
                                }
                                return fullMatch;
                            });
                        }
                    } catch (err) {
                        this.logger.error({ msg: 'Attachment error', uid: messageInfo.uid, partList, err });
                    }
                }
            }

            if (options.preProcessHtml && messageInfo.text && (messageInfo.text.html || messageInfo.text.plain)) {
                messageInfo.text.html = mimeHtml({
                    html: messageInfo.text.html,
                    text: messageInfo.text.plain
                });
            }

            return messageInfo;
        } finally {
            if (!options.skipLock) {
                this.connection.onTaskCompleted();
            }
        }
    }

    async updateMessage(message, updates) {
        updates = updates || {};
        let lock = await this.getMailboxLock();
        clearTimeout(this.connection.completedTimer);

        try {
            let result = {};

            if (updates.flags) {
                if (updates.flags.set) {
                    // If set exists the ignore add/delete calls
                    let value = await this.connection.imapClient.messageFlagsSet(message.uid, updates.flags.set, { uid: true });
                    result.flags = {
                        set: value
                    };
                } else {
                    if (updates.flags.add && updates.flags.add.length) {
                        let value = await this.connection.imapClient.messageFlagsAdd(message.uid, updates.flags.add, { uid: true });
                        if (!result.flags) {
                            result.flags = {};
                        }
                        result.flags.add = value;
                    }

                    if (updates.flags.delete && updates.flags.delete.length) {
                        let value = await this.connection.imapClient.messageFlagsRemove(message.uid, updates.flags.delete, { uid: true });
                        if (!result.flags) {
                            result.flags = {};
                        }
                        result.flags.delete = value;
                    }
                }
            }

            if (updates.labels && this.isGmail) {
                if (updates.labels.set) {
                    // If set exists the ignore add/delete calls
                    let value = await this.connection.imapClient.messageFlagsSet(message.uid, updates.labels.set, { uid: true, useLabels: true });
                    result.labels = {
                        set: value
                    };
                } else {
                    if (updates.labels.add && updates.labels.add.length) {
                        let value = await this.connection.imapClient.messageFlagsAdd(message.uid, updates.labels.add, { uid: true, useLabels: true });
                        if (!result.labels) {
                            result.labels = {};
                        }
                        result.labels.add = value;
                    }

                    if (updates.labels.delete && updates.labels.delete.length) {
                        let value = await this.connection.imapClient.messageFlagsRemove(message.uid, updates.labels.delete, { uid: true, useLabels: true });
                        if (!result.labels) {
                            result.labels = {};
                        }
                        result.labels.delete = value;
                    }
                }
            }

            return result;
        } finally {
            lock.release();
            this.connection.onTaskCompleted();
        }
    }

    async updateMessages(search, updates) {
        updates = updates || {};
        let lock = await this.getMailboxLock();
        clearTimeout(this.connection.completedTimer);

        try {
            let result = {};

            if (updates.flags) {
                if (updates.flags.set) {
                    // If set exists the ignore add/delete calls
                    let value = await this.connection.imapClient.messageFlagsSet(search, updates.flags.set, { uid: true });
                    result.flags = {
                        set: value
                    };
                } else {
                    if (updates.flags.add && updates.flags.add.length) {
                        let value = await this.connection.imapClient.messageFlagsAdd(search, updates.flags.add, { uid: true });
                        if (!result.flags) {
                            result.flags = {};
                        }
                        result.flags.add = value;
                    }

                    if (updates.flags.delete && updates.flags.delete.length) {
                        let value = await this.connection.imapClient.messageFlagsRemove(search, updates.flags.delete, { uid: true });
                        if (!result.flags) {
                            result.flags = {};
                        }
                        result.flags.delete = value;
                    }
                }
            }

            if (updates.labels && this.isGmail) {
                if (updates.labels.set) {
                    // If set exists the ignore add/delete calls
                    let value = await this.connection.imapClient.messageFlagsSet(search, updates.labels.set, { uid: true, useLabels: true });
                    result.labels = {
                        set: value
                    };
                } else {
                    if (updates.labels.add && updates.labels.add.length) {
                        let value = await this.connection.imapClient.messageFlagsAdd(search, updates.labels.add, { uid: true, useLabels: true });
                        if (!result.labels) {
                            result.labels = {};
                        }
                        result.labels.add = value;
                    }

                    if (updates.labels.delete && updates.labels.delete.length) {
                        let value = await this.connection.imapClient.messageFlagsRemove(search, updates.labels.delete, { uid: true, useLabels: true });
                        if (!result.labels) {
                            result.labels = {};
                        }
                        result.labels.delete = value;
                    }
                }
            }

            return result;
        } finally {
            lock.release();
            this.connection.onTaskCompleted();
        }
    }

    async moveMessage(message, target) {
        target = target || {};
        let lock = await this.getMailboxLock();
        clearTimeout(this.connection.completedTimer);

        try {
            let result = {};

            if (target.path) {
                // If set exists the ignore add/delete calls
                let value = await this.connection.imapClient.messageMove(message.uid, target.path, { uid: true });
                result.path = target.path;
                if (value && value.uidMap && value.uidMap.has(message.uid)) {
                    let uid = value.uidMap.get(message.uid);
                    let packed = await this.connection.packUid(target.path, uid);
                    result.id = packed;
                    result.uid = uid;
                }
            }

            return result;
        } finally {
            lock.release();
            this.connection.onTaskCompleted();
        }
    }

    async moveMessages(search, target) {
        target = target || {};
        let lock = await this.getMailboxLock();
        clearTimeout(this.connection.completedTimer);

        try {
            let result = {};

            if (target.path) {
                // If set exists the ignore add/delete calls
                let value = await this.connection.imapClient.messageMove(search, target.path, { uid: true });
                result.path = target.path;

                if (value && value.uidMap && value.uidMap.size) {
                    let moveMap = [];
                    for (let [suid, tuid] of value.uidMap) {
                        moveMap.push([await this.connection.packUid(this.path, suid), await this.connection.packUid(target.path, tuid)]);
                    }
                    result.idMap = moveMap;
                }
            }

            return result;
        } finally {
            lock.release();
            this.connection.onTaskCompleted();
        }
    }

    async deleteMessage(message, force) {
        let lock = await this.getMailboxLock();
        clearTimeout(this.connection.completedTimer);

        try {
            let result = {};

            if (['\\Trash', '\\Junk'].includes(this.listingEntry.specialUse) || force) {
                // delete
                result.deleted = await this.connection.imapClient.messageDelete(message.uid, { uid: true });
            } else {
                // move to trash
                // find Trash folder path
                let trashMailbox = await this.connection.getSpecialUseMailbox('\\Trash');
                if (!trashMailbox || normalizePath(trashMailbox.path) === normalizePath(this.path)) {
                    // no Trash found or already in trash
                    result.deleted = await this.connection.imapClient.messageDelete(message.uid, { uid: true });
                } else {
                    result.deleted = false;
                    // we have a destionation, so can move message to there
                    let moved = await await this.connection.imapClient.messageMove(message.uid, trashMailbox.path, { uid: true });
                    if (moved) {
                        result.moved = {
                            destination: moved.destination
                        };
                        if (moved && moved.uidMap && moved.uidMap.has(message.uid)) {
                            result.moved.message = await this.connection.packUid(trashMailbox.path, moved.uidMap.get(message.uid));
                        }
                    }
                }
            }

            return result;
        } finally {
            lock.release();
            this.connection.onTaskCompleted();
        }
    }

    async deleteMessages(search, force) {
        let lock = await this.getMailboxLock();
        clearTimeout(this.connection.completedTimer);

        try {
            let result = {};

            if (['\\Trash', '\\Junk'].includes(this.listingEntry.specialUse) || force) {
                // delete
                result.deleted = await this.connection.imapClient.messageDelete(search, { uid: true });
            } else {
                // move to trash
                // find Trash folder path
                let trashMailbox = await this.connection.getSpecialUseMailbox('\\Trash');
                if (!trashMailbox || normalizePath(trashMailbox.path) === normalizePath(this.path)) {
                    // no Trash found or already in trash
                    result.deleted = await this.connection.imapClient.messageDelete(search, { uid: true });
                } else {
                    result.deleted = false;
                    // we have a destionation, so can move message to there
                    let moved = await await this.connection.imapClient.messageMove(search, trashMailbox.path, { uid: true });
                    if (moved) {
                        result.moved = {
                            destination: moved.destination
                        };
                        if (moved && moved.uidMap && moved.uidMap.size) {
                            let moveMap = [];
                            for (let [suid, tuid] of moved.uidMap) {
                                moveMap.push([await this.connection.packUid(this.path, suid), await this.connection.packUid(trashMailbox.path, tuid)]);
                            }
                            result.moved.idMap = moveMap;
                        }
                    }
                }
            }

            return result;
        } finally {
            lock.release();
            this.connection.onTaskCompleted();
        }
    }

    async listMessages(options) {
        options = options || {};
        let page = Number(options.page) || 0;
        let pageSize = Number(options.pageSize) || 20;

        let lock = await this.getMailboxLock();
        clearTimeout(this.connection.completedTimer);

        try {
            let mailboxStatus = this.getMailboxStatus();

            let messageCount = mailboxStatus.messages;
            let uidList;
            let opts = {};

            if (options.search) {
                uidList = await this.connection.imapClient.search(options.search, { uid: true });
                uidList = !uidList ? [] : uidList.sort((a, b) => b - a); // newer first
                messageCount = uidList.length;
            }

            let pages = Math.ceil(messageCount / pageSize) || 1;

            if (page < 0) {
                page = 0;
            }

            if (page >= pages) {
                page = pages - 1;
            }

            let messages = [];
            let seqMax, seqMin, range;

            if (!messageCount) {
                return {
                    page,
                    pages,
                    messages
                };
            }

            if (options.search && uidList) {
                let start = page * pageSize;
                let uidRange = uidList.slice(start, start + pageSize).reverse();
                range = uidRange.join(',');
                opts.uid = true;
            } else {
                seqMax = messageCount - page * pageSize;
                seqMin = seqMax - pageSize + 1;

                if (seqMax >= messageCount) {
                    seqMax = '*';
                }

                if (seqMin < 1) {
                    seqMin = 1;
                }

                range = seqMin === seqMax ? `${seqMin}` : `${seqMin}:${seqMax}`;
            }

            let fields = {
                uid: true,
                flags: true,
                size: true,
                bodyStructure: true,
                envelope: true,
                internalDate: true,
                emailId: true,
                threadId: true,
                labels: true
            };

            for await (let messageData of this.connection.imapClient.fetch(range, fields, opts)) {
                if (!messageData || !messageData.uid) {
                    //TODO: support partial responses
                    this.logger.debug({ msg: 'Partial FETCH response', code: 'partial_fetch', query: { range, fields, opts } });
                    continue;
                }

                let messageInfo = await this.getMessageInfo(messageData);
                messages.push(messageInfo);
            }

            return {
                total: messageCount,
                page,
                pages,
                // list newer first
                messages: messages.reverse()
            };
        } finally {
            lock.release();
            this.connection.onTaskCompleted();
        }
    }

    async markUpdated() {
        try {
            await this.connection.redis.hSetExists(this.connection.getAccountKey(), 'sync', new Date().toISOString());
        } catch (err) {
            this.logger.error({ msg: 'Redis error', err });
        }
    }

    mightBeABounce(messageInfo) {
        if (this.path !== 'INBOX' && !(this.isAllMail && messageInfo.labels && messageInfo.labels.includes('\\Inbox'))) {
            return false;
        }

        if (messageInfo.deliveryReport) {
            // already processed
            return false;
        }

        let name = (messageInfo.from && messageInfo.from.name) || '';
        let address = (messageInfo.from && messageInfo.from.address) || '';

        if (/Mail Delivery System|Mail Delivery Subsystem|Internet Mail Delivery/i.test(name)) {
            return true;
        }

        if (/mailer-daemon@|postmaster@/i.test(address)) {
            return true;
        }

        return false;
    }

    mightBeAComplaint(messageInfo) {
        if (this.path !== 'INBOX' && !(this.isAllMail && messageInfo.labels && messageInfo.labels.includes('\\Inbox'))) {
            return false;
        }

        let hasEmbeddedMessage = false;
        for (let attachment of messageInfo.attachments || []) {
            if (attachment.contentType === 'message/feedback-report') {
                return true;
            }

            if (['message/rfc822', 'message/rfc822-headers'].includes(attachment.contentType)) {
                hasEmbeddedMessage = true;
            }
        }

        let fromAddress = (messageInfo.from && messageInfo.from.address) || '';

        if (hasEmbeddedMessage && fromAddress === 'staff@hotmail.com' && /complaint/i.test(messageInfo.subject)) {
            return true;
        }

        return false;
    }

    mightBeDSNResponse(messageInfo) {
        if (this.path !== 'INBOX' && !(this.isAllMail && messageInfo.labels && messageInfo.labels.includes('\\Inbox'))) {
            return false;
        }

        if (messageInfo.headers && messageInfo.headers['content-type'] && messageInfo.headers['content-type'].length) {
            let parsedContentType = libmime.parseHeaderValue(messageInfo.headers['content-type'].at(-1));
            if (
                parsedContentType &&
                parsedContentType.value &&
                parsedContentType.value.toLowerCase().trim() === 'multipart/report' &&
                parsedContentType.params['report-type'] === 'delivery-status'
            ) {
                return true;
            }
        }

        return false;
    }

    isAutoreply(messageInfo) {
        if (/^(auto:|Out of Office|OOF:|OOO:)/i.test(messageInfo.subject) && messageInfo.inReplyTo) {
            return true;
        }

        if (!messageInfo.headers) {
            return false;
        }

        if (messageInfo.headers.precedence && messageInfo.headers.precedence.some(e => /auto[_-]?reply/.test(e))) {
            return true;
        }

        if (messageInfo.headers['auto-submitted'] && messageInfo.headers['auto-submitted'].some(e => /auto[_-]?replied/.test(e))) {
            return true;
        }

        for (let headerKey of ['x-autoresponder', 'x-autorespond', 'x-autoreply']) {
            if (messageInfo.headers[headerKey] && messageInfo.headers[headerKey].length) {
                return true;
            }
        }

        return false;
    }
}

module.exports.Mailbox = Mailbox;<|MERGE_RESOLUTION|>--- conflicted
+++ resolved
@@ -9,12 +9,8 @@
 const { bounceDetect } = require('./bounce-detect');
 const { arfDetect } = require('./arf-detect');
 const appendList = require('./append-list');
-<<<<<<< HEAD
-const { mimeHtml } = require('@postalsys/email-text-tools');
+const { mimeHtml, generateSummary } = require('@postalsys/email-text-tools');
 const simpleParser = require('mailparser').simpleParser;
-=======
-const { mimeHtml, extractReply } = require('@postalsys/email-text-tools');
->>>>>>> 833e8ab0
 
 const { getESClient } = require('./document-store');
 
@@ -670,7 +666,6 @@
         let bounceNotifyInfo;
         let complaintNotifyInfo;
         let content;
-        let dsnResponse;
 
         if (this.mightBeAComplaint(messageInfo)) {
             try {
@@ -954,7 +949,7 @@
                 let openAiAPIKey = await settings.get('openAiAPIKey');
                 if (openAiAPIKey) {
                     try {
-                        messageInfo.replyText = await extractReply(
+                        messageInfo.summary = await generateSummary(
                             {
                                 text: messageInfo.text.plain,
                                 html: messageInfo.text.html
